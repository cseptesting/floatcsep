--- conflicted
+++ resolved
@@ -1,8 +1,8 @@
 import copy
 import os
+import datetime
+import json
 import six
-import json
-import datetime
 from collections.abc import Iterable
 
 import yaml
@@ -78,11 +78,7 @@
 
     """
     def __init__(self, name, func,
-<<<<<<< HEAD
         func_args=None, func_kwargs=None, plot_func=None, plot_args=None, plot_kwargs=None, model=None, ref_model=None, path=None):
-=======
-        func_args=None, func_kwargs=None, plot_func=None, plot_args=None, model=None, ref_model=None, path=None, markdown=None):
->>>>>>> 4fc8361c
         """
 
         :param name:
