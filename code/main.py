<<<<<<< HEAD
###- This file is created from main.py. 
###- The purpose of this file is to create basic working of CSEP tests for Quadtree forecasts
###- For now, the data is being used from Repo.
import numpy
import pandas
import os
import pickle
from csep.core.regions import QuadtreeGrid2D
from csep.core.catalogs import CSEPCatalog
from csep.core.poisson_evaluations import spatial_test, number_test, conditional_likelihood_test, magnitude_test, w_test
from csep.utils.plots import plot_poisson_consistency_test, plot_comparison_test
from csep.core.catalogs import CSEPCatalog
from csep.utils.time_utils import decimal_year_to_utc_epoch, datetime_to_utc_epoch
from csep.utils.constants import DAYS_PER_ASTRONOMICAL_YEAR
from csep.core.forecasts import GriddedForecast
import datetime
from csep.utils.basic_types import transpose_dict

from tests import paired_ttest_point_process
from utils import quadtree_csv_loader


=======
# python libraries
import datetime

# pyCSEP libraries
from csep.utils.calc import cleaner_range
import csep.core.poisson_evaluations as poisson
import csep.utils.plots as plots

# Local modules
import utils
import accessors
from config import Experiment
>>>>>>> b2ad9236
""" The main experiment code will go here. 
    
    Overall experiment steps:
        0. Setup directory structure for run-time 
            - Forecasts folder
            - Results folder
            - Observations folder
            - README.md goes in top-level 
            - Use test datetime for folder name
            
#For now just setup a simple directory structure inside the code folder 
#Improve later
"""

start_time = datetime.datetime(2014,1,1,0,0,0)
end_time = datetime.datetime(2020,1,1,0,0,0)
#start_epoch = datetime_to_utc_epoch(start_time)
#end_epoch = datetime_to_utc_epoch(end_time)
experiment_years = (end_time-start_time).days / DAYS_PER_ASTRONOMICAL_YEAR

#mbins = numpy.array([5.95])
#forecast_name = 'forecasts/helmstetter/helmstetter_' #, #'forecasts/wheel/wheel_' #'forecasts/uniform/uniform_' 
catalog_name = 'catalog/cat_test.csv'


# list of forecasts to run
fore_fnames = {'GEAR1': 'global_quadtree_forecasts/GEAR1=',
                'TEAM': 'global_quadtree_forecasts/TEAM=',
                'WHEEL': 'global_quadtree_forecasts/WHEEL=',
                'SHIFT2F_GSRM': 'global_quadtree_forecasts/SHIFT2F_GSRM=',
                'KJSS': 'global_quadtree_forecasts/KJSS='}

grid_names = {'N25L11': 'N25L11.csv',
              'N10L11': 'N10L11.csv',
              'SN10L11': 'SN10L11.csv',
              'SN25L11': 'SN25L11.csv',

              }



# definitions of evaluations for forecast
evaluations = {'N-Test': {'func': number_test, 'type': 'consistency'},
               'S-Test': {'func': spatial_test, 'type': 'consistency'},
               'M-Test': {'func': magnitude_test, 'type': 'consistency'},
               'CL-Test': {'func': conditional_likelihood_test, 'type': 'consistency'},
               'T-Test': {'func': paired_ttest_point_process, 'type': 'comparative'},
               'W-Test': {'func': w_test, 'type': 'comparative'}}

experiment_tag = 'quadtree_global_experiment'

# comparative tests will be performed against this forecast
benchmark_forecast_name = 'global_quadtree_forecasts/GEAR1=N25L11.csv'
benchmark_short_name = 'GEAR1_N25L11'
# forecasts are provided as rates per m**2
area_fname = '../forecasts/area.dat'

# switch for storing results (can pickle or serialize result classes)
store_results = True

#Experiment name
experiment_time = datetime.datetime.today()
result_dir = 'results/'
# results_tag = 'results_quadtree_global_'+experiment_time.strftime("%Y,%m,%d")
# os.mkdir('results/'+results_tag)

# should results be plotted
plot_results = True
figure_dirname = ''


"""
        1. Retrieve data from online repository (Zenodo and ISC)

            - Use experiment config class to determine the filepath of these models. If not found download, else skip
              downloading.
            - Download gCMT catalog from ISC. If catalog is found (the run is being re-created), then skip downloading and
              filtering.
                - Filter catalog according to experiment definition
                - Write ASCII version of catalog 
                - Update experiment manifest with filepath
 
"""
#For now just using the available catalog in the subdirectorie. 
#Improve later  

#----Read Catalog format
dfcat = pandas.read_csv(catalog_name)

column_name_mapper = {
    'lon': 'longitude',
    'lat': 'latitude',
    'mag': 'magnitude'
    }  #'index': 'id'

# maps the column names to the dtype expected by the catalog class
dfcat = dfcat.reset_index().rename(columns=column_name_mapper)
# create the origin_times from decimal years
dfcat['origin_time'] = dfcat.apply(lambda row: decimal_year_to_utc_epoch(row.year), axis=1) #----
# add depth
#df['depth'] = 5
# create catalog from dataframe
catalog = CSEPCatalog.from_dataframe(dfcat)
print(catalog)

mw_min = 5.95
mw_max = 8.95
dmw = 0.1
mws = numpy.arange(mw_min, mw_max+dmw/2, dmw)
catalog.magnitudes = mws #We need this to filter catalog, just in case catalog is not filtered for magnitues.




"""           
        2. Prepare forecast files from models
            
            - Using same logic, only prepare these files if they are not found locally (ie, new run of the experiment)
            - The catalogs should be filtered to the same time horizon and region from experiment 

#For now simply directly read the forecasts from the folder
"""
results = {}
for grid_name, grid_fname in grid_names.items():
    # print(f"...working on {grid_name} available at {grid_fname}...")
    
    for fore_name, fore_fname in fore_fnames.items():
        print(f"...WORKING ON {fore_name}_{grid_name}...")
        # t0 = time.time()
        # class-level api to read forecast with custom format
        filename = fore_fname+grid_fname
        rates, qr, mbins = quadtree_csv_loader ( filename )
        qr.get_cell_area()
        #Loading quadtree forecast into pyCSEP
        
        
        # rates = numpy.sum(rates, axis=1)
        # rates = rates.reshape(-1,1)
        # mmm = [5.95]
        forecast = GriddedForecast(data=rates, region = qr, magnitudes=mbins, name = fore_name+'_'+grid_name)
        # bind region from forecast to catalog
        catalog.region = forecast.region
        print(f"expected event count before scaling: {forecast.event_count}")
        # scale time-independent forecast to length of catalog
        forecast.scale(experiment_years)
        print(f"expected event count after scaling: {forecast.event_count}")
        # t1 = time.time()
        gridded_cat = catalog.spatial_counts()
        # makes sure we aren't missing any events
        assert catalog.event_count == numpy.sum(gridded_cat)
        # print(f"prepared {name} forecast in {t1-t0} seconds.")
        # store forecast for later use, need to handle this case
        if filename == benchmark_forecast_name:   #Keep the first file in the list as Benchmark
            benchmark_forecast = forecast
            # print('benchmark forecast:', benchmark_forecast_name)
        # compute number_test 
        print("")
        # print(f"...EVALUATING {fore_name}_{grid_name} FORECAST...")
        eval_results = {}
        for eval_name, eval_config in evaluations.items():
            print(f"Running {eval_name}")
            # t2 = time.time()
            # this could be simplified by having an Evaluation class.
            if eval_config['type'] == 'consistency':
                print(f"computing {eval_name}")
                # -----cltest = conditional_likelihood_test(forecast, catalog)
                eval_results[eval_name] = eval_config['func'](forecast, catalog) #, seed = 123456
                # t3 = time.time()
            elif eval_config['type'] == 'comparative':
                if filename == benchmark_forecast_name:
                    # print(f"skipping comparative testing with forecast {fore_name}_{grid_name}, because its the benchmark.")
                    break
                # handle comparison test
                eval_results[eval_name] = eval_config['func'](forecast, benchmark_forecast, catalog)
            # t3 = time.time()
            # print(f"finished {eval_name} in {t3-t2} seconds.")
        results[fore_name+'_'+grid_name] = eval_results
        print("")



if store_results:
   with open(result_dir+experiment_tag+'.dat', 'wb') as f:
        pickle.dump(transpose_dict(results), f)

if plot_results:
    with open(result_dir+experiment_tag+'.dat', 'rb') as f:
         reordered_results = pickle.load(f)
            
    # Plot N-Test
    n_test_results = list(reordered_results['N-Test'].values())
    axn = plot_poisson_consistency_test(n_test_results, 
                                plot_args={'xlabel': 'Number of Earthquakes', 'title': 'N-Test'})
    axn.figure.tight_layout()
    axn.figure.savefig(result_dir+experiment_tag+'N-Test.png')

    # Plot M-Test
    m_test_results = list(reordered_results['M-Test'].values())
    axm = plot_poisson_consistency_test(m_test_results, 
                                plot_args={'xlabel': 'M Simulated - M Observed', 'title': 'M-Test'}, normalize=True, one_sided_lower=True)
    axn.figure.tight_layout()
    axm.figure.savefig(result_dir+experiment_tag+'M-Test.png')

    # Plot S-Test
    s_test_results = list(reordered_results['S-Test'].values())
    axs = plot_poisson_consistency_test(s_test_results, 
                                plot_args={'xlabel': 'S Simulated - S Observed', 'title': 'S-Test'}, normalize=True, one_sided_lower=True)
    axs.figure.tight_layout()
    axs.figure.savefig(result_dir+experiment_tag+'S-Test.png')

    # Plot CL-Test
    cl_test_results = list(reordered_results['CL-Test'].values())
    axcl = plot_poisson_consistency_test(cl_test_results, plot_args={'xlabel': 'CL Simulated - CL Observed', 'title': 'CL-Test'}, normalize=True, one_sided_lower=True)
    axcl.figure.tight_layout()
    axcl.figure.savefig(result_dir+experiment_tag+'CL-Test.png')
    
    # Plot T-Test
    t_test_results = list(reordered_results['T-Test'].values())
    ax=plot_comparison_test(t_test_results, plot_args={'title': 'T-Test', 'xlabel': 'Model', 'ylabel': 'Information Gain(Forecast - '+benchmark_short_name})
    ax.figure.tight_layout()
    ax.figure.savefig(result_dir+experiment_tag+'T-Test.png')
    




"""
        3. Evaluate forecasts

            - Run the evaluations using the information stored in the experiment config
            - Update experiment class with information from evaluation runs
"""


"""
        4. Clean-up steps
            
            - Prepare Markdown report using the Experiment class 
            - Commit run results to GitLab (if running from authorized user)
"""



if __name__ == '__main__':
    ### Create the experiment configuration parameters
    dh = 2
    mag_bins = cleaner_range(5.95, 8.95, 0.1)
    region = utils.global_region(dh, magnitudes=mag_bins)
    start_date = datetime.datetime(2020, 1, 1, 0, 0, 0)
    test_date = datetime.datetime(2021, 1, 1, 0, 0, 0)
    end_date = datetime.datetime(2022, 1, 1, 0, 0, 0)

    ### Initialize
    exp = Experiment(start_date, end_date, region, accessors.query_isc_gcmt)

    ### Set the tests
    exp.set_test('Poisson_CL', poisson.conditional_likelihood_test,
                 {'num_simulations': 10, 'seed': 23}, plots.plot_poisson_consistency_test)
    exp.set_test('Poisson_N', poisson.conditional_likelihood_test,
                 {'num_simulations': 10, 'seed': 23}, plots.plot_poisson_consistency_test)
    exp.set_test('Poisson_T', poisson.paired_t_test,
                 {'num_simulations': 10, 'seed': 23}, plots.plot_comparison_test, ref_model='GEAR1')

    ### Set the models
    exp.set_model('GEAR1', utils.prepare_forecast, {'model_path': '../models/GEAR_resampled.txt', 'dh': dh})
    exp.set_model('KJSS', utils.prepare_forecast, {'model_path': '../models/KJSS_resampled.txt', 'dh': dh})
    exp.set_model('SHIFT2F_GSRM', utils.prepare_forecast, {'model_path': '../models/WHEELr_resampled.txt', 'dh': dh})
    exp.set_model('WHEELr', utils.prepare_forecast, {'model_path': '../models/WHEELr_resampled.txt', 'dh': dh})
    exp.set_model('TEAMr', utils.prepare_forecast, {'model_path': '../models/WHEELr_resampled.txt', 'dh': dh})

    ### Run the experiment
    exp.run(test_date, new_run=False)<|MERGE_RESOLUTION|>--- conflicted
+++ resolved
@@ -1,27 +1,3 @@
-<<<<<<< HEAD
-###- This file is created from main.py. 
-###- The purpose of this file is to create basic working of CSEP tests for Quadtree forecasts
-###- For now, the data is being used from Repo.
-import numpy
-import pandas
-import os
-import pickle
-from csep.core.regions import QuadtreeGrid2D
-from csep.core.catalogs import CSEPCatalog
-from csep.core.poisson_evaluations import spatial_test, number_test, conditional_likelihood_test, magnitude_test, w_test
-from csep.utils.plots import plot_poisson_consistency_test, plot_comparison_test
-from csep.core.catalogs import CSEPCatalog
-from csep.utils.time_utils import decimal_year_to_utc_epoch, datetime_to_utc_epoch
-from csep.utils.constants import DAYS_PER_ASTRONOMICAL_YEAR
-from csep.core.forecasts import GriddedForecast
-import datetime
-from csep.utils.basic_types import transpose_dict
-
-from tests import paired_ttest_point_process
-from utils import quadtree_csv_loader
-
-
-=======
 # python libraries
 import datetime
 
@@ -34,7 +10,6 @@
 import utils
 import accessors
 from config import Experiment
->>>>>>> b2ad9236
 """ The main experiment code will go here. 
     
     Overall experiment steps:
